"""A module for processing data, combining them from various sources and load into usable format(s)."""

import logging
import re
from pathlib import Path

import pandas as pd

from constants import (
    PARQUET_EXT,
    CSV_EXT,
    TXT_EXT,
    RAW_DATA_DIR,
    COMBINED_DATASET_CSV,
    COMBINED_DATASET_PARQUET,
)
from utils.error_handling import check_file_path, check_dir_path

logger = logging.getLogger(__name__)
logger.setLevel(logging.INFO)
logger.addHandler(logging.StreamHandler())
logger.handlers[0].setFormatter(
    logging.Formatter("%(levelname)s - %(funcName)s - %(message)s")
)


def load_parquet_data(path: Path | str) -> pd.DataFrame:
    """Load parquet data into a dataframe.

    Args:
        path (Path | str): The path to the parquet data.

    Returns:
        df (pd.DataFrame): The parquet data as a dataframe.
    """
    df = pd.DataFrame()
<<<<<<< HEAD
    paths = Path(path).rglob("*.parquet")
=======
    paths = check_dir_path(path, extensions=[PARQUET_EXT])
>>>>>>> fd18d232

    if not paths:
        logger.error("No parquet files found in the specified path.")
        raise FileNotFoundError("No parquet files found in the specified path.")

    for path in paths:
        temp_data = pd.read_parquet(path)
        df = pd.concat([df, temp_data])

    # Lowercase terms
    df["term"] = df["term"].str.lower()

    logger.info(f"Read {df.shape[0]} rows from parquet files.")

    assert df.shape[1] == 2, "Data must have 2 columns."
    assert df.columns[0] == "term", "First column must be 'term'."
    assert df.columns[1] == "mnemonic", "Second column must be 'mnemonic'."

    return df


def load_clean_txt_csv_data(path: Path | str) -> pd.DataFrame:
    """Load txt or csv data into a dataframe and clean it.

    Args:
        path (Path | str): The path to the txt or csv data.

    Returns:
        df (pd.DataFrame): The txt or csv data as a dataframe.

    Raises:
        FileNotFoundError: If no txt or csv files are found in the specified path.
    """
    df = pd.DataFrame()
    paths = check_dir_path(path, extensions=[TXT_EXT, CSV_EXT])
    logger.info(f"Loading txt/csv files from {[str(p) for p in paths]}.")

    # Read only the first two columns, skipping the first two rows
    for path in paths:
        if path.suffix == TXT_EXT:
            temp_data = pd.read_csv(
                path,
                sep="\t",
                header=None,
                skiprows=2,
                usecols=[0, 1],
                skip_blank_lines=True,
                names=["term", "mnemonic"],
            )
        else:
            temp_data = pd.read_csv(path, names=["term", "mnemonic"], usecols=[0, 1])
        df = pd.concat([df, temp_data])

    logger.info(f"Read {df.shape[0]} rows from txt/csv files.")

    # Drop empty mnemonics
    df.dropna(subset=["mnemonic"], inplace=True)

    # Drop mnemonics with only 2 words or less
    df = df[df["mnemonic"].str.split().str.len() > 2]
    logger.info(
        f"From txt/csv files, kept {df.shape[0]} rows with meaningful mnemonics."
    )

    # Format mnemonics
    df["mnemonic"] = df["mnemonic"].apply(format_mnemonics)

    assert df["term"].str.islower().all(), "All terms should be lower case."
    return df


def format_mnemonics(text: str) -> str:
    """Use a consistent format for mnemonics.

    Args:
        text (str): The mnemonic text to format.

    Returns:
        str: The formatted mnemonic.
    """
    # Remove leading and trailing spaces
    text = text.strip()

<<<<<<< HEAD
    # Remove ALL double quotes and single quotes at the beginning and end of the mnemonic, including multiple occurrences
    text = re.sub(r'^["\']+', "", text)

    # Add a period at the end of the mnemonic if it doesn't already have one
    if text[-1] not in [".", "!", "?"]:
=======
    # Replace all double quotes that are not at the beginning or end of the text with single quotes
    text = re.sub(r'(?<!^)"(?!$)', "'", text)

    # Replace multiple quotes (e.g., "" or '') inside the text with a single quote
    text = re.sub(r'["\']{2,}', '"', text)

    # Add a period at the end of the mnemonic if it doesn't already have one
    if text and text[-1] not in [".", "!", "?"]:
>>>>>>> fd18d232
        text += "."

    return text


def combine_datasets(
<<<<<<< HEAD
    input_dir: Path | str = "data/raw",
    output_path: Path | str = "data/final",
    output_format: str = "csv",
=======
    input_dir: Path | str,
    output_path: Path | str,
>>>>>>> fd18d232
) -> pd.DataFrame:
    """Combines an external dataset with a local dataset, cleans the data by removing duplicates, and saves the result to a csv or parquet file.

    Args:
        input_dir (Path | str):
<<<<<<< HEAD
            The directory containing the local dataset. Defaults to "data/raw".
=======
            The directory containing the local dataset and the external dataset.
>>>>>>> fd18d232
        output_path (Path | str):
            The output directory where the combined data will be saved
    Returns:
        pd.DataFrame: The cleaned, combined dataset.

    Raises:
        ValueError: If the provided output format is not 'csv' or 'parquet'.
    """
<<<<<<< HEAD
    if not Path(input_dir).exists():
        raise FileNotFoundError(f"Directory not found at {input_dir}.")

    # Set up output directories and file
    Path(output_path).parent.mkdir(parents=True, exist_ok=True)
    output_file = f"{output_path}.{output_format}"
=======
    input_dir = check_dir_path(input_dir)
>>>>>>> fd18d232

    # Load and combine the datasets
    external_df = load_parquet_data(input_dir)
    local_df = load_clean_txt_csv_data(input_dir)
<<<<<<< HEAD
    combined_df = pd.concat([local_df, external_df])
=======
    combined_df = pd.concat([local_df, external_df], ignore_index=True)
>>>>>>> fd18d232

    # Clean the data
    combined_df.drop_duplicates(subset=["term"], inplace=True, keep="first")
    combined_df["mnemonic"] = combined_df["mnemonic"].apply(format_mnemonics)

    # Set up output directories and file
    output_path = Path(output_path)
    output_path.parent.mkdir(parents=True, exist_ok=True)

    # Write to output file
    if output_path.suffix == CSV_EXT:
        combined_df.to_csv(output_path, index=False)
    elif output_path.suffix == PARQUET_EXT:
        combined_df.to_parquet(output_path, index=False)
    else:
        raise ValueError("Invalid output format. Must be either 'csv' or 'parquet'.")

    logger.info(f"Saved {combined_df.shape[0]} unique terms to '{output_path}'.")

    return combined_df


combine_datasets(RAW_DATA_DIR, COMBINED_DATASET_CSV)<|MERGE_RESOLUTION|>--- conflicted
+++ resolved
@@ -34,11 +34,7 @@
         df (pd.DataFrame): The parquet data as a dataframe.
     """
     df = pd.DataFrame()
-<<<<<<< HEAD
-    paths = Path(path).rglob("*.parquet")
-=======
     paths = check_dir_path(path, extensions=[PARQUET_EXT])
->>>>>>> fd18d232
 
     if not paths:
         logger.error("No parquet files found in the specified path.")
@@ -122,13 +118,6 @@
     # Remove leading and trailing spaces
     text = text.strip()
 
-<<<<<<< HEAD
-    # Remove ALL double quotes and single quotes at the beginning and end of the mnemonic, including multiple occurrences
-    text = re.sub(r'^["\']+', "", text)
-
-    # Add a period at the end of the mnemonic if it doesn't already have one
-    if text[-1] not in [".", "!", "?"]:
-=======
     # Replace all double quotes that are not at the beginning or end of the text with single quotes
     text = re.sub(r'(?<!^)"(?!$)', "'", text)
 
@@ -137,31 +126,20 @@
 
     # Add a period at the end of the mnemonic if it doesn't already have one
     if text and text[-1] not in [".", "!", "?"]:
->>>>>>> fd18d232
         text += "."
 
     return text
 
 
 def combine_datasets(
-<<<<<<< HEAD
-    input_dir: Path | str = "data/raw",
-    output_path: Path | str = "data/final",
-    output_format: str = "csv",
-=======
     input_dir: Path | str,
     output_path: Path | str,
->>>>>>> fd18d232
 ) -> pd.DataFrame:
     """Combines an external dataset with a local dataset, cleans the data by removing duplicates, and saves the result to a csv or parquet file.
 
     Args:
         input_dir (Path | str):
-<<<<<<< HEAD
-            The directory containing the local dataset. Defaults to "data/raw".
-=======
             The directory containing the local dataset and the external dataset.
->>>>>>> fd18d232
         output_path (Path | str):
             The output directory where the combined data will be saved
     Returns:
@@ -170,25 +148,12 @@
     Raises:
         ValueError: If the provided output format is not 'csv' or 'parquet'.
     """
-<<<<<<< HEAD
-    if not Path(input_dir).exists():
-        raise FileNotFoundError(f"Directory not found at {input_dir}.")
-
-    # Set up output directories and file
-    Path(output_path).parent.mkdir(parents=True, exist_ok=True)
-    output_file = f"{output_path}.{output_format}"
-=======
     input_dir = check_dir_path(input_dir)
->>>>>>> fd18d232
 
     # Load and combine the datasets
     external_df = load_parquet_data(input_dir)
     local_df = load_clean_txt_csv_data(input_dir)
-<<<<<<< HEAD
-    combined_df = pd.concat([local_df, external_df])
-=======
     combined_df = pd.concat([local_df, external_df], ignore_index=True)
->>>>>>> fd18d232
 
     # Clean the data
     combined_df.drop_duplicates(subset=["term"], inplace=True, keep="first")
